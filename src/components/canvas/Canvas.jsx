/**
 * Canvas Component - Main canvas with pan, zoom, and shape rendering
 * Uses react-konva for performant rendering
 */

import { useRef, useEffect, useCallback, useState } from 'react';
import { Stage, Layer, Transformer } from 'react-konva';
import { useCanvas, useCanvasActions } from '../../context/CanvasContext';
import { useAuth } from '../../context/AuthContext';
import { calculateNewScale, calculateZoomPosition } from '../../utils/canvas';
import { createShape } from '../../utils/shapes';
import { useRealtimeCursor } from '../../hooks/useRealtimeCursor';
import { useRealtimePresence } from '../../hooks/useRealtimePresence';
<<<<<<< HEAD
import { CreateShapeCommand, DeleteShapeCommand, MoveShapeCommand, UpdateShapeCommand } from '../../utils/commands';
=======
import { debounce } from '../../utils/debounce';
import { subscribeToDragUpdates } from '../../services/dragBroadcastService';
>>>>>>> 3e7e732c
import Shape from './Shape';
import GridBackground from './GridBackground';
import TextEditor from './TextEditor';
import InterpolatedRemoteCursor from './InterpolatedRemoteCursor';
import ShortcutsModal from '../common/ShortcutsModal';
import ColorPicker from './ColorPicker';
import SelectionBox from './SelectionBox';
import './Canvas.css';

const Canvas = ({ showGrid = false, boardId = 'default' }) => {
<<<<<<< HEAD
  const { state, firestoreActions, commandActions, stageRef, setIsExportingRef } = useCanvas();
  const transformerRef = useRef(null);
  const shapeRefsRef = useRef({});
=======
  const stageRef = useRef(null);
  const { state, firestoreActions, drag, transform } = useCanvas();
  const { user } = useAuth();
>>>>>>> 3e7e732c
  const actions = useCanvasActions();
  const [editingTextId, setEditingTextId] = useState(null);
  const [editingText, setEditingText] = useState('');
  const [showShortcuts, setShowShortcuts] = useState(false);
  const [colorPickerState, setColorPickerState] = useState({ isOpen: false, shapeId: null, x: 0, y: 0 });
  const [clipboard, setClipboard] = useState(null);
<<<<<<< HEAD
  const [selectionBox, setSelectionBox] = useState({ visible: false, x: 0, y: 0, width: 0, height: 0 });
  const [isSelecting, setIsSelecting] = useState(false);
  const [isExporting, setIsExporting] = useState(false); // Hide UI elements during export
  const selectionStartRef = useRef(null);
  const transformStartStateRef = useRef({}); // Store state before transform for undo
=======
  const [activeEdits, setActiveEdits] = useState({}); // Map of shapeId -> { userId, type: 'drag'|'transform' }
  const [locallyEditingShapes, setLocallyEditingShapes] = useState(new Set()); // Track shapes user is currently editing
  const [recentEdits, setRecentEdits] = useState({}); // Map of shapeId -> { userId, timestamp } for 1s flash
>>>>>>> 3e7e732c
  const { remoteCursors, publishLocalCursor, clearLocalCursor } = useRealtimeCursor({ boardId });
  const debouncedTextSaveRef = useRef(null);

<<<<<<< HEAD
  const { shapes, selectedId, selectedIds, currentTool, scale, position, stageSize, loadingShapes } = state;

  // Expose setIsExporting to context for Toolbar
  useEffect(() => {
    setIsExportingRef.current = setIsExporting;
  }, [setIsExportingRef]);
=======
  const { shapes, selectedId, currentTool, scale, position, stageSize, loadingShapes, onlineUsers } = state;
>>>>>>> 3e7e732c

  // Presence subscription lifecycle tied to Canvas mount
  useRealtimePresence({ boardId });

<<<<<<< HEAD
  // Update transformer when selection changes
  useEffect(() => {
    if (transformerRef.current) {
      const selectedNodes = selectedIds
        .map(id => shapeRefsRef.current[id])
        .filter(node => node);
      
      transformerRef.current.nodes(selectedNodes);
      transformerRef.current.getLayer()?.batchDraw();
    }
  }, [selectedIds]);
=======
  // Track shape updates for visual feedback flash
  useEffect(() => {
    // Monitor shape updates and trigger visual flash
    shapes.forEach(shape => {
      if (shape.updatedBy && shape.updatedAt) {
        const editKey = `${shape.id}-${shape.updatedAt}`;
        if (!recentEdits[editKey]) {
          // New edit detected, trigger flash
          setRecentEdits(prev => ({
            ...prev,
            [shape.id]: {
              userId: shape.updatedBy,
              timestamp: Date.now(),
              editKey,
            }
          }));

          // Remove flash after 1 second
          setTimeout(() => {
            setRecentEdits(prev => {
              const next = { ...prev };
              if (next[shape.id]?.editKey === editKey) {
                delete next[shape.id];
              }
              return next;
            });
          }, 1000);
        }
      }
    });
  }, [shapes]);

  // Drag subscription for real-time shape movement
  useEffect(() => {
    if (!user) return undefined;
    
    // Custom subscription to track active edits
    const unsubscribe = subscribeToDragUpdates({
      boardId,
      excludeUserId: user.uid,
      onUpdate: (updates) => {
        // Track who is editing which shapes
        const newActiveEdits = {};
        updates.forEach(({ shapeId, userId, timestamp }) => {
          newActiveEdits[shapeId] = { userId, type: 'drag', timestamp };
        });
        setActiveEdits(prev => ({ ...prev, ...newActiveEdits }));
        
        // Also apply position updates via context
        drag.startDragSubscription({
          boardId,
          excludeUserId: user.uid,
        });
      },
    });
    
    // Cleanup stale active edits after delay
    const cleanupInterval = setInterval(() => {
      setActiveEdits(prev => {
        const now = Date.now();
        const filtered = {};
        Object.entries(prev).forEach(([shapeId, edit]) => {
          // Keep edits from last 2 seconds
          if (edit.timestamp && now - edit.timestamp < 2000) {
            filtered[shapeId] = edit;
          }
        });
        return filtered;
      });
    }, 1000);
    
    return () => {
      unsubscribe();
      drag.stopDragSubscription();
      clearInterval(cleanupInterval);
    };
  }, [boardId, drag, user]);

  // Transform subscription for real-time shape transforms
  useEffect(() => {
    if (!user) return undefined;
    
    const unsubscribe = transform.startTransformSubscription({
      boardId,
      excludeUserId: user.uid,
    });
    
    return () => {
      transform.stopTransformSubscription();
    };
  }, [boardId, transform, user]);
>>>>>>> 3e7e732c

  // Handle window resize
  useEffect(() => {
    const handleResize = () => {
      actions.setStageSize({
        width: window.innerWidth,
        height: window.innerHeight,
      });
    };

    window.addEventListener('resize', handleResize);
    return () => window.removeEventListener('resize', handleResize);
  }, [actions]);

  // Handle zoom with mouse wheel
  const handleWheel = useCallback((e) => {
    e.evt.preventDefault();

    const stage = stageRef.current;
    if (!stage) return;

    const oldScale = stage.scaleX();
    const pointer = stage.getPointerPosition();

    if (!pointer) return;

    const newScale = calculateNewScale(oldScale, e.evt.deltaY);
    
    // Only update if scale actually changed (respects constraints)
    if (newScale !== oldScale) {
      const newPosition = calculateZoomPosition(stage, oldScale, newScale, pointer);
      
      actions.setScale(newScale);
      actions.setPosition(newPosition);
    }
  }, [actions]);

  // Handle mouse down on stage for selection box
  const handleStageMouseDown = useCallback((e) => {
    // Only start selection box on empty stage in select mode
    if (e.target === e.target.getStage() && !currentTool) {
      const stage = stageRef.current;
      const pointerPosition = stage.getPointerPosition();
      
      // Convert screen coordinates to canvas coordinates
      const x = (pointerPosition.x - position.x) / scale;
      const y = (pointerPosition.y - position.y) / scale;
      
      selectionStartRef.current = { x, y };
      setIsSelecting(true);
      setSelectionBox({ visible: true, x, y, width: 0, height: 0 });
    }
  }, [currentTool, scale, position]);

  // Handle mouse move for selection box
  const handleStageMouseMove = useCallback((e) => {
    if (!isSelecting || !selectionStartRef.current) return;
    
    const stage = stageRef.current;
    if (!stage) return;
    
    const pointerPosition = stage.getPointerPosition();
    if (!pointerPosition) return;
    
    // Convert screen coordinates to canvas coordinates
    const x = (pointerPosition.x - position.x) / scale;
    const y = (pointerPosition.y - position.y) / scale;
    
    const startX = selectionStartRef.current.x;
    const startY = selectionStartRef.current.y;
    
    // Calculate box dimensions (handle negative widths/heights)
    const width = x - startX;
    const height = y - startY;
    
    setSelectionBox({
      visible: true,
      x: width < 0 ? x : startX,
      y: height < 0 ? y : startY,
      width: Math.abs(width),
      height: Math.abs(height),
    });
  }, [isSelecting, scale, position]);

  // Handle mouse up to complete selection
  const handleStageMouseUp = useCallback((e) => {
    if (isSelecting) {
      // Calculate which shapes intersect with the selection box
      const box = selectionBox;
      
      if (box.width > 5 && box.height > 5) {
        // Only select if box is large enough (avoids accidental tiny drags)
        const selectedShapeIds = shapes
          .filter(shape => {
            // Check if shape intersects with selection box
            const shapeRight = shape.x + (shape.width || shape.radius * 2 || 100);
            const shapeBottom = shape.y + (shape.height || shape.radius * 2 || 50);
            
            return (
              shape.x < box.x + box.width &&
              shapeRight > box.x &&
              shape.y < box.y + box.height &&
              shapeBottom > box.y
            );
          })
          .map(shape => shape.id);
        
        if (selectedShapeIds.length > 0) {
          actions.setSelectedIds(selectedShapeIds);
        }
      } else {
        // Box too small (was a click, not a drag) - clear selection
        actions.clearSelection();
      }
      
      // Reset selection box
      setIsSelecting(false);
      setSelectionBox({ visible: false, x: 0, y: 0, width: 0, height: 0 });
      selectionStartRef.current = null;
    }
  }, [isSelecting, selectionBox, shapes, actions]);

  // Handle stage click for shape creation or deselection
  const handleStageClick = useCallback((e) => {
    // Click on empty area
    if (e.target === e.target.getStage()) {
      if (currentTool) {
        // Create a new shape at click position
        const stage = stageRef.current;
        const pointerPosition = stage.getPointerPosition();
        
        // Convert screen coordinates to canvas coordinates
        const x = (pointerPosition.x - position.x) / scale;
        const y = (pointerPosition.y - position.y) / scale;
        
        const newShape = createShape(currentTool, x, y);
        
        // Use CommandHistory for undo/redo support
        const command = new CreateShapeCommand(newShape, firestoreActions, actions);
        commandActions.executeCommand(command);
        
        // Optionally clear tool after creating shape (comment out to keep tool active)
        // actions.setCurrentTool(null);
      } else if (!isSelecting) {
        // Deselect when clicking empty area in select mode (but not if we were dragging)
        actions.clearSelection();
      }
    }
  }, [currentTool, actions, scale, position, firestoreActions, commandActions, isSelecting]);

  const handlePointerMove = useCallback(() => {
    const stage = stageRef.current;
    if (!stage) return;
    const pointer = stage.getPointerPosition();
    if (!pointer) return;
    // Convert to canvas coordinates (same space as shapes)
    const x = (pointer.x - position.x) / scale;
    const y = (pointer.y - position.y) / scale;
    // Note: logging throttled to avoid console spam - actual publish is throttled
    publishLocalCursor({ x, y, scaleOverride: scale });
  }, [position.x, position.y, scale, publishLocalCursor]);

  const handlePointerLeave = useCallback(() => {
    clearLocalCursor();
  }, [clearLocalCursor]);

  // Handle cursor updates during stage drag (Chrome compatibility)
  const handleStageDrag = useCallback(() => {
    const stage = stageRef.current;
    if (!stage) return;
    const pointer = stage.getPointerPosition();
    if (!pointer) return;
    // Update position during drag
    const newPos = stage.position();
    // Convert to canvas coordinates with updated position
    const x = (pointer.x - newPos.x) / scale;
    const y = (pointer.y - newPos.y) / scale;
    publishLocalCursor({ x, y, scaleOverride: scale });
  }, [scale, publishLocalCursor]);

  // Handle text editing
  const handleStartEdit = useCallback((shapeId) => {
    const shape = shapes.find(s => s.id === shapeId);
    if (shape) {
      setEditingTextId(shapeId);
      setEditingText(shape.text);
      
      // Create debounced save function for auto-save
      if (!debouncedTextSaveRef.current) {
        debouncedTextSaveRef.current = debounce((id, text) => {
          firestoreActions.updateShapeText(id, text || 'Double-click to edit');
        }, 500); // 500ms debounce
      }
    }
  }, [shapes, firestoreActions]);

  const handleColorChange = useCallback((shapeId, position) => {
    setColorPickerState({
      isOpen: true,
      shapeId,
      x: position.x,
      y: position.y,
    });
  }, []);

  const handleSelectColor = useCallback((color) => {
    if (colorPickerState.shapeId) {
      const shape = shapes.find(s => s.id === colorPickerState.shapeId);
      if (shape) {
        // Use UpdateShapeCommand for undo/redo support
        const command = new UpdateShapeCommand(
          colorPickerState.shapeId,
          { fill: shape.fill }, // old color
          { fill: color }, // new color
          firestoreActions
        );
        commandActions.executeCommand(command);
      }
    }
  }, [colorPickerState.shapeId, shapes, firestoreActions, commandActions]);

  const handleTextChange = useCallback((newText) => {
    setEditingText(newText);
    
    // Auto-save with debounce
    if (editingTextId && debouncedTextSaveRef.current) {
      debouncedTextSaveRef.current(editingTextId, newText);
    }
  }, [editingTextId]);

  const handleFinishEdit = useCallback(() => {
    if (editingTextId) {
      // Cancel any pending debounced save
      debouncedTextSaveRef.current?.cancel();
      
      // Immediately save on blur
      firestoreActions.updateShapeText(editingTextId, editingText || 'Double-click to edit');
      setEditingTextId(null);
      setEditingText('');
    }
  }, [editingTextId, editingText, firestoreActions]);

  // Handle transform start - capture state for undo
  const handleTransformStart = useCallback(() => {
    // Store the current state of all selected shapes
    transformStartStateRef.current = {};
    selectedIds.forEach(id => {
      const shape = shapes.find(s => s.id === id);
      if (shape) {
        // Only capture properties that exist (not undefined)
        const state = {
          x: shape.x,
          y: shape.y,
          rotation: shape.rotation || 0,
        };
        
        // Add shape-specific properties only if they exist
        if (shape.width !== undefined) state.width = shape.width;
        if (shape.height !== undefined) state.height = shape.height;
        if (shape.radius !== undefined) state.radius = shape.radius;
        if (shape.fontSize !== undefined) state.fontSize = shape.fontSize;
        
        transformStartStateRef.current[id] = state;
      }
    });
  }, [selectedIds, shapes]);

  // Handle transform end - create undo commands
  const handleTransformEnd = useCallback(() => {
    const transformer = transformerRef.current;
    if (!transformer) return;

    const nodes = transformer.nodes();

    nodes.forEach(node => {
      const shapeId = node.id();
      const shape = shapes.find(s => s.id === shapeId);
      if (!shape) return;

      const oldState = transformStartStateRef.current[shapeId];
      if (!oldState) return;

      // Get the new state from the node
      const scaleX = node.scaleX();
      const scaleY = node.scaleY();

      // Reset scale
      node.scaleX(1);
      node.scaleY(1);

      const newState = {
        x: node.x(),
        y: node.y(),
        rotation: node.rotation(),
      };

      // Update dimensions based on shape type (only add properties that should exist)
      if (shape.type === 'rect' || shape.type === 'triangle') {
        newState.width = Math.max(5, node.width() * scaleX);
        newState.height = Math.max(5, node.height() * scaleY);
      } else if (shape.type === 'circle') {
        newState.radius = Math.max(5, node.radius() * Math.max(scaleX, scaleY));
      } else if (shape.type === 'text') {
        newState.fontSize = Math.max(5, node.fontSize() * scaleX);
      }

      // Create and execute command
      const command = new UpdateShapeCommand(
        shapeId,
        oldState,
        newState,
        firestoreActions
      );
      commandActions.executeCommand(command);
    });

    transformStartStateRef.current = {};
  }, [shapes, firestoreActions, commandActions]);

  // Handle keyboard shortcuts
  useEffect(() => {
    const handleKeyDown = (e) => {
      // Don't trigger shortcuts when editing text
      if (editingTextId) return;
      
      // Undo (Cmd/Ctrl + Z) - must be before other shortcuts to prevent conflicts
      if ((e.metaKey || e.ctrlKey) && e.key === 'z' && !e.shiftKey) {
        e.preventDefault();
        if (commandActions.canUndo) {
          commandActions.undo();
        }
        return;
      }
      
      // Redo (Cmd/Ctrl + Shift + Z)
      if ((e.metaKey || e.ctrlKey) && e.shiftKey && e.key === 'z') {
        e.preventDefault();
        if (commandActions.canRedo) {
          commandActions.redo();
        }
        return;
      }
      
      // Show shortcuts modal
      if (e.key === '?' || (e.key === '/' && (e.metaKey || e.ctrlKey))) {
        e.preventDefault();
        setShowShortcuts(true);
        return;
      }
      
      // Copy selected shapes (Cmd/Ctrl + C)
      if ((e.metaKey || e.ctrlKey) && e.key === 'c' && selectedIds.length > 0) {
        e.preventDefault();
        const shapesToCopy = shapes.filter(s => selectedIds.includes(s.id));
        if (shapesToCopy.length > 0) {
          setClipboard(shapesToCopy);
        }
      }
      
      // Paste shapes (Cmd/Ctrl + V)
      if ((e.metaKey || e.ctrlKey) && e.key === 'v' && clipboard) {
        e.preventDefault();
        const clipboardArray = Array.isArray(clipboard) ? clipboard : [clipboard];
        const newIds = [];
        
        clipboardArray.forEach((shapeToPaste) => {
          const newShape = {
            ...shapeToPaste,
            id: crypto.randomUUID(),
            x: shapeToPaste.x + 20,
            y: shapeToPaste.y + 20,
          };
          // Use CommandHistory for undo/redo support
          const command = new CreateShapeCommand(newShape, firestoreActions, actions);
          commandActions.executeCommand(command);
          newIds.push(newShape.id);
        });
        
        // Select all newly pasted shapes
        actions.setSelectedIds(newIds);
      }
      
      // Duplicate selected shapes (Cmd/Ctrl + D)
      if ((e.metaKey || e.ctrlKey) && e.key === 'd' && selectedIds.length > 0) {
        e.preventDefault();
        const shapesToDuplicate = shapes.filter(s => selectedIds.includes(s.id));
        const newIds = [];
        
        shapesToDuplicate.forEach((shapeToDuplicate) => {
          const newShape = {
            ...shapeToDuplicate,
            id: crypto.randomUUID(),
            x: shapeToDuplicate.x + 20,
            y: shapeToDuplicate.y + 20,
          };
          // Use CommandHistory for undo/redo support
          const command = new CreateShapeCommand(newShape, firestoreActions, actions);
          commandActions.executeCommand(command);
          newIds.push(newShape.id);
        });
        
        // Select all newly duplicated shapes
        actions.setSelectedIds(newIds);
      }
      
      // Delete selected shapes
      if ((e.key === 'Delete' || e.key === 'Backspace') && selectedIds.length > 0) {
        e.preventDefault();
        selectedIds.forEach(id => {
          const shape = shapes.find(s => s.id === id);
          if (shape) {
            // Use CommandHistory for undo/redo support
            const command = new DeleteShapeCommand(id, shape, firestoreActions);
            commandActions.executeCommand(command);
          }
        });
      }
      
      // Arrow key movement (5px normal, 20px with Shift)
      if (['ArrowUp', 'ArrowDown', 'ArrowLeft', 'ArrowRight'].includes(e.key) && selectedIds.length > 0) {
        e.preventDefault();
        const step = e.shiftKey ? 20 : 5;
        
        selectedIds.forEach(shapeId => {
          const shape = shapes.find(s => s.id === shapeId);
          if (!shape) return;
          
          const oldPosition = { x: shape.x, y: shape.y };
          const newPosition = { x: shape.x, y: shape.y };
          
          switch (e.key) {
            case 'ArrowUp':
              newPosition.y -= step;
              break;
            case 'ArrowDown':
              newPosition.y += step;
              break;
            case 'ArrowLeft':
              newPosition.x -= step;
              break;
            case 'ArrowRight':
              newPosition.x += step;
              break;
          }
          
          // Use MoveShapeCommand for undo/redo support
          const command = new MoveShapeCommand(
            shapeId,
            oldPosition,
            newPosition,
            firestoreActions
          );
          commandActions.executeCommand(command);
        });
      }
      
      // Escape to clear selection and tool
      if (e.key === 'Escape') {
        actions.clearSelection();
        actions.setCurrentTool(null);
      }
    };

    window.addEventListener('keydown', handleKeyDown);
    return () => window.removeEventListener('keydown', handleKeyDown);
  }, [selectedIds, shapes, clipboard, actions, editingTextId, firestoreActions, commandActions, stageRef]);

  return (
    <div className="canvas-container">
      {loadingShapes && (
        <div className="canvas-loading-overlay" role="status" aria-live="polite">
          <div className="spinner" />
        </div>
      )}
      <Stage
        ref={stageRef}
        width={stageSize.width}
        height={stageSize.height}
        scaleX={scale}
        scaleY={scale}
        x={position.x}
        y={position.y}
        draggable={!currentTool && !isSelecting} // Only draggable in select mode and not selecting
        onWheel={handleWheel}
        onClick={handleStageClick}
        onTap={handleStageClick}
        onMouseDown={handleStageMouseDown}
        onMouseMove={(e) => {
          handlePointerMove(e);
          handleStageMouseMove(e);
        }}
        onMouseUp={handleStageMouseUp}
        onTouchMove={handlePointerMove}
        onDragMove={handleStageDrag}
        onMouseLeave={handlePointerLeave}
        onTouchEnd={handlePointerLeave}
      >
        {/* Grid background layer (optional) - hide during export */}
        {showGrid && !isExporting && (
          <Layer listening={false}>
            <GridBackground
              width={stageSize.width / scale}
              height={stageSize.height / scale}
              offsetX={-position.x / scale}
              offsetY={-position.y / scale}
            />
          </Layer>
        )}
        
        {/* Main shapes layer */}
        <Layer>
          {shapes.map((shape) => {
            // Hide shape if it's being edited
            if (shape.id === editingTextId) {
              return null;
            }
            
            const activeEdit = activeEdits[shape.id];
            const isBeingEdited = activeEdit && activeEdit.userId !== user?.uid;
            const recentEdit = recentEdits[shape.id];
            const showEditFlash = recentEdit && recentEdit.userId !== user?.uid;
            
            return (
              <Shape
                key={shape.id}
                ref={(node) => {
                  if (node) {
                    shapeRefsRef.current[shape.id] = node;
                  } else {
                    delete shapeRefsRef.current[shape.id];
                  }
                }}
                shape={shape}
<<<<<<< HEAD
                isSelected={selectedIds.includes(shape.id)}
=======
                isSelected={shape.id === selectedId}
                isBeingEdited={isBeingEdited}
                editorUserId={activeEdit?.userId}
                showEditFlash={showEditFlash}
                flashEditorUserId={recentEdit?.userId}
                onlineUsers={onlineUsers}
                boardId={boardId}
>>>>>>> 3e7e732c
                onSelect={() => {
                  // Only allow selection in select mode
                  if (!currentTool) {
                    actions.setSelectedId(shape.id);
                  }
                }}
                onToggleSelect={(shapeId) => {
                  // Toggle selection with shift/cmd key
                  if (!currentTool) {
                    actions.toggleSelectedId(shapeId);
                  }
                }}
                onChange={(newAttrs, metadata) => {
                  // Check if this change should use undo/redo
                  if (metadata && metadata.oldState) {
                    if (metadata.isMove) {
                      // Drag operation - use MoveShapeCommand
                      const command = new MoveShapeCommand(
                        shape.id,
                        metadata.oldState, // { x, y }
                        { x: newAttrs.x, y: newAttrs.y },
                        firestoreActions
                      );
                      commandActions.executeCommand(command);
                    } else if (metadata.isTransform) {
                      // Transform operation - use UpdateShapeCommand
                      const command = new UpdateShapeCommand(
                        shape.id,
                        metadata.oldState, // all old properties
                        newAttrs, // all new properties
                        firestoreActions
                      );
                      commandActions.executeCommand(command);
                    }
                  } else {
                    // Direct update without undo/redo (e.g., text editing during drag)
                    firestoreActions.updateShape(shape.id, newAttrs);
                  }
                }}
                onDragStart={() => {
                  // Mark shape as being edited locally
                  setLocallyEditingShapes(prev => new Set([...prev, shape.id]));
                }}
                onDragMove={(x, y) => {
                  drag.publishDrag({ boardId, shapeId: shape.id, x, y });
                }}
                onDragEnd={() => {
                  // Remove from locally editing set
                  setLocallyEditingShapes(prev => {
                    const next = new Set(prev);
                    next.delete(shape.id);
                    return next;
                  });
                  
                  // Clear drag broadcast
                  drag.clearDrag({ boardId, shapeId: shape.id });
                }}
                onTransformStart={() => {
                  // Mark shape as being transformed locally
                  setLocallyEditingShapes(prev => new Set([...prev, shape.id]));
                }}
                onTransformMove={(transformData) => {
                  transform.publishTransform({ boardId, shapeId: shape.id, ...transformData });
                }}
                onTransformEnd={() => {
                  // Remove from locally editing set
                  setLocallyEditingShapes(prev => {
                    const next = new Set(prev);
                    next.delete(shape.id);
                    return next;
                  });
                  
                  transform.clearTransform({ boardId, shapeId: shape.id });
                }}
                onStartEdit={handleStartEdit}
                onColorChange={handleColorChange}
              />
            );
          })}
          
          {/* Global Transformer for selected shapes - hide during export */}
          {selectedIds.length > 0 && !isExporting && (
            <Transformer
              ref={transformerRef}
              onTransformStart={handleTransformStart}
              onTransformEnd={handleTransformEnd}
              boundBoxFunc={(oldBox, newBox) => {
                // Limit minimum size
                if (newBox.width < 5 || newBox.height < 5) {
                  return oldBox;
                }
                return newBox;
              }}
            />
          )}
          
          {/* Selection box for lasso selection */}
          <SelectionBox
            x={selectionBox.x}
            y={selectionBox.y}
            width={selectionBox.width}
            height={selectionBox.height}
            visible={selectionBox.visible}
          />
        </Layer>

        {/* Remote cursors layer */}
        <Layer listening={false}>
          {remoteCursors.map((cursor) => {
            if (cursor?.x == null || cursor?.y == null) return null;
            return (
              <InterpolatedRemoteCursor
                key={cursor.uid}
                x={cursor.x}
                y={cursor.y}
                color={cursor.color}
                label={cursor.name}
              />
            );
          })}
        </Layer>
      </Stage>

      {/* Text editor overlay */}
      {editingTextId && (() => {
        const shape = shapes.find(s => s.id === editingTextId);
        if (!shape) return null;
        
        return (
          <TextEditor
            value={editingText}
            onChange={handleTextChange}
            onBlur={handleFinishEdit}
            x={shape.x}
            y={shape.y}
            fontSize={shape.fontSize}
            scale={scale}
            stagePosition={position}
          />
        );
      })()}
      <ShortcutsModal isOpen={showShortcuts} onClose={() => setShowShortcuts(false)} />
      <ColorPicker
        isOpen={colorPickerState.isOpen}
        onClose={() => setColorPickerState({ isOpen: false, shapeId: null, x: 0, y: 0 })}
        onSelectColor={handleSelectColor}
        x={colorPickerState.x}
        y={colorPickerState.y}
      />
    </div>
  );
};

export default Canvas;
<|MERGE_RESOLUTION|>--- conflicted
+++ resolved
@@ -11,12 +11,9 @@
 import { createShape } from '../../utils/shapes';
 import { useRealtimeCursor } from '../../hooks/useRealtimeCursor';
 import { useRealtimePresence } from '../../hooks/useRealtimePresence';
-<<<<<<< HEAD
 import { CreateShapeCommand, DeleteShapeCommand, MoveShapeCommand, UpdateShapeCommand } from '../../utils/commands';
-=======
 import { debounce } from '../../utils/debounce';
 import { subscribeToDragUpdates } from '../../services/dragBroadcastService';
->>>>>>> 3e7e732c
 import Shape from './Shape';
 import GridBackground from './GridBackground';
 import TextEditor from './TextEditor';
@@ -27,50 +24,37 @@
 import './Canvas.css';
 
 const Canvas = ({ showGrid = false, boardId = 'default' }) => {
-<<<<<<< HEAD
-  const { state, firestoreActions, commandActions, stageRef, setIsExportingRef } = useCanvas();
+  const { state, firestoreActions, commandActions, stageRef, setIsExportingRef, drag, transform } = useCanvas();
+  const { user } = useAuth();
   const transformerRef = useRef(null);
   const shapeRefsRef = useRef({});
-=======
-  const stageRef = useRef(null);
-  const { state, firestoreActions, drag, transform } = useCanvas();
-  const { user } = useAuth();
->>>>>>> 3e7e732c
   const actions = useCanvasActions();
   const [editingTextId, setEditingTextId] = useState(null);
   const [editingText, setEditingText] = useState('');
   const [showShortcuts, setShowShortcuts] = useState(false);
   const [colorPickerState, setColorPickerState] = useState({ isOpen: false, shapeId: null, x: 0, y: 0 });
   const [clipboard, setClipboard] = useState(null);
-<<<<<<< HEAD
   const [selectionBox, setSelectionBox] = useState({ visible: false, x: 0, y: 0, width: 0, height: 0 });
   const [isSelecting, setIsSelecting] = useState(false);
   const [isExporting, setIsExporting] = useState(false); // Hide UI elements during export
-  const selectionStartRef = useRef(null);
-  const transformStartStateRef = useRef({}); // Store state before transform for undo
-=======
   const [activeEdits, setActiveEdits] = useState({}); // Map of shapeId -> { userId, type: 'drag'|'transform' }
   const [locallyEditingShapes, setLocallyEditingShapes] = useState(new Set()); // Track shapes user is currently editing
   const [recentEdits, setRecentEdits] = useState({}); // Map of shapeId -> { userId, timestamp } for 1s flash
->>>>>>> 3e7e732c
+  const selectionStartRef = useRef(null);
+  const transformStartStateRef = useRef({}); // Store state before transform for undo
   const { remoteCursors, publishLocalCursor, clearLocalCursor } = useRealtimeCursor({ boardId });
   const debouncedTextSaveRef = useRef(null);
 
-<<<<<<< HEAD
-  const { shapes, selectedId, selectedIds, currentTool, scale, position, stageSize, loadingShapes } = state;
+  const { shapes, selectedId, selectedIds, currentTool, scale, position, stageSize, loadingShapes, onlineUsers } = state;
 
   // Expose setIsExporting to context for Toolbar
   useEffect(() => {
     setIsExportingRef.current = setIsExporting;
   }, [setIsExportingRef]);
-=======
-  const { shapes, selectedId, currentTool, scale, position, stageSize, loadingShapes, onlineUsers } = state;
->>>>>>> 3e7e732c
 
   // Presence subscription lifecycle tied to Canvas mount
   useRealtimePresence({ boardId });
 
-<<<<<<< HEAD
   // Update transformer when selection changes
   useEffect(() => {
     if (transformerRef.current) {
@@ -82,7 +66,7 @@
       transformerRef.current.getLayer()?.batchDraw();
     }
   }, [selectedIds]);
-=======
+
   // Track shape updates for visual feedback flash
   useEffect(() => {
     // Monitor shape updates and trigger visual flash
@@ -174,7 +158,6 @@
       transform.stopTransformSubscription();
     };
   }, [boardId, transform, user]);
->>>>>>> 3e7e732c
 
   // Handle window resize
   useEffect(() => {
@@ -708,17 +691,13 @@
                   }
                 }}
                 shape={shape}
-<<<<<<< HEAD
                 isSelected={selectedIds.includes(shape.id)}
-=======
-                isSelected={shape.id === selectedId}
                 isBeingEdited={isBeingEdited}
                 editorUserId={activeEdit?.userId}
                 showEditFlash={showEditFlash}
                 flashEditorUserId={recentEdit?.userId}
                 onlineUsers={onlineUsers}
                 boardId={boardId}
->>>>>>> 3e7e732c
                 onSelect={() => {
                   // Only allow selection in select mode
                   if (!currentTool) {
