--- conflicted
+++ resolved
@@ -3,37 +3,26 @@
  * Handles selection, dragging, and transformation
  */
 
-<<<<<<< HEAD
-import { useRef, forwardRef } from 'react';
-import { Rect, Circle, Text, Line } from 'react-konva';
-=======
-import { useRef, useEffect, useCallback, useState } from 'react';
-import { Rect, Circle, Text, Line, Transformer, Group } from 'react-konva';
->>>>>>> 3e7e732c
+import { useRef, useEffect, useCallback, useState, forwardRef } from 'react';
+import { Rect, Circle, Text, Line, Group } from 'react-konva';
 import { SHAPE_TYPES } from '../../utils/shapes';
 import { throttle } from '../../utils/throttle';
 import { getUserColor } from '../../utils/getUserColor';
 import ShapeTooltip from './ShapeTooltip';
 import { setEditBuffer, removeEditBuffer } from '../../offline/editBuffers';
 
-<<<<<<< HEAD
-const Shape = forwardRef(({ shape, isSelected, onSelect, onChange, onStartEdit, onColorChange, onToggleSelect }, ref) => {
+const DRAG_THROTTLE_MS = 100;
+const TRANSFORM_THROTTLE_MS = 100;
+const BUFFER_THROTTLE_MS = 250; // Throttle buffer writes
+
+const Shape = forwardRef(({ shape, isSelected, isBeingEdited, editorUserId, showEditFlash, flashEditorUserId, onlineUsers = [], onSelect, onChange, onDragStart, onDragMove, onDragEnd, onTransformStart, onTransformMove, onTransformEnd, onStartEdit, onColorChange, onToggleSelect }, ref) => {
   const shapeRef = ref || useRef();
   const dragStartStateRef = useRef(null);
   const transformStartStateRef = useRef(null);
-=======
-const DRAG_THROTTLE_MS = 100;
-const TRANSFORM_THROTTLE_MS = 100;
-const BUFFER_THROTTLE_MS = 250; // Throttle buffer writes
-
-const Shape = ({ shape, isSelected, isBeingEdited, editorUserId, showEditFlash, flashEditorUserId, onlineUsers = [], onSelect, onChange, onDragStart, onDragMove, onDragEnd, onTransformStart, onTransformMove, onTransformEnd, onStartEdit, onColorChange }) => {
-  const shapeRef = useRef();
-  const transformerRef = useRef();
   const throttledDragRef = useRef(null);
   const throttledTransformRef = useRef(null);
   const throttledBufferRef = useRef(null);
   const [showTooltip, setShowTooltip] = useState(false);
->>>>>>> 3e7e732c
 
   const handleClick = (e) => {
     // Check if shift key is pressed for multi-select
@@ -46,14 +35,6 @@
     }
   };
 
-  const handleDragStart = (e) => {
-    // Capture state before drag for undo
-    dragStartStateRef.current = {
-      x: shape.x,
-      y: shape.y,
-    };
-  };
-
   // Initialize throttled drag publisher
   useEffect(() => {
     if (onDragMove && !throttledDragRef.current) {
@@ -92,18 +73,42 @@
     };
   }, [shape.id]);
 
-  const handleDragStart = useCallback(() => {
+  const handleDragStart = useCallback((e) => {
+    // Capture state before drag for undo
+    dragStartStateRef.current = {
+      x: shape.x,
+      y: shape.y,
+    };
+    
     // Notify parent that drag started
     if (onDragStart) {
       onDragStart();
     }
-  }, [onDragStart]);
+  }, [shape.x, shape.y, onDragStart]);
 
   const handleDragMove = useCallback((e) => {
     const x = e.target.x();
     const y = e.target.y();
     
-<<<<<<< HEAD
+    // Buffer full shape props to IndexedDB (throttled)
+    if (throttledBufferRef.current) {
+      throttledBufferRef.current({
+        ...shape,
+        x,
+        y,
+      });
+    }
+    
+    // Broadcast drag position to other users
+    if (throttledDragRef.current) {
+      throttledDragRef.current(x, y);
+    }
+  }, [shape]);
+
+  const handleDragEnd = useCallback((e) => {
+    const x = e.target.x();
+    const y = e.target.y();
+    
     // Pass both old and new state for undo/redo
     onChange({ 
       x, 
@@ -115,33 +120,6 @@
     
     dragStartStateRef.current = null;
     
-    try {
-      sessionStorage.removeItem(`editBuffer:${shape.id}`);
-    } catch {
-      // ignore session storage errors
-=======
-    // Buffer full shape props to IndexedDB (throttled)
-    if (throttledBufferRef.current) {
-      throttledBufferRef.current({
-        ...shape,
-        x,
-        y,
-      });
-    }
-    
-    // Broadcast drag position to other users
-    if (throttledDragRef.current) {
-      throttledDragRef.current(x, y);
-    }
-  }, [shape]);
-
-  const handleDragEnd = useCallback((e) => {
-    const x = e.target.x();
-    const y = e.target.y();
-    
-    // Update Firestore with final position
-    onChange({ x, y });
-    
     // Clean up drag broadcast
     if (onDragEnd) {
       onDragEnd();
@@ -154,35 +132,6 @@
   }, [shape.id, onChange, onDragEnd]);
 
   const handleTransformStart = useCallback(() => {
-    // Notify parent that transform started
-    if (onTransformStart) {
-      onTransformStart();
-    }
-  }, [onTransformStart]);
-
-  const handleTransform = useCallback(() => {
-    const node = shapeRef.current;
-    if (!node) return;
-
-    const transformData = {
-      x: node.x(),
-      y: node.y(),
-      scaleX: node.scaleX(),
-      scaleY: node.scaleY(),
-      rotation: node.rotation(),
-    };
-
-    // Buffer full shape props during transform (throttled)
-    if (throttledBufferRef.current) {
-      throttledBufferRef.current({
-        ...shape,
-        ...transformData,
-      });
->>>>>>> 3e7e732c
-    }
-
-<<<<<<< HEAD
-  const handleTransformStart = () => {
     // Capture state before transform for undo
     const node = shapeRef.current;
     if (!node) return;
@@ -202,10 +151,33 @@
     } else if (shape.type === SHAPE_TYPES.TEXT) {
       transformStartStateRef.current.fontSize = shape.fontSize;
     }
-  };
-
-  const handleTransformEnd = () => {
-=======
+    
+    // Notify parent that transform started
+    if (onTransformStart) {
+      onTransformStart();
+    }
+  }, [shape, onTransformStart]);
+
+  const handleTransform = useCallback(() => {
+    const node = shapeRef.current;
+    if (!node) return;
+
+    const transformData = {
+      x: node.x(),
+      y: node.y(),
+      scaleX: node.scaleX(),
+      scaleY: node.scaleY(),
+      rotation: node.rotation(),
+    };
+
+    // Buffer full shape props during transform (throttled)
+    if (throttledBufferRef.current) {
+      throttledBufferRef.current({
+        ...shape,
+        ...transformData,
+      });
+    }
+
     // Broadcast transform state during transformation
     if (throttledTransformRef.current) {
       throttledTransformRef.current(transformData);
@@ -213,7 +185,6 @@
   }, [shape]);
 
   const handleTransformEnd = useCallback(() => {
->>>>>>> 3e7e732c
     const node = shapeRef.current;
     if (!node) return;
 
@@ -243,7 +214,6 @@
       updates.height = Math.max(5, node.height() * scaleY);
     }
 
-<<<<<<< HEAD
     // Pass both old and new state for undo/redo
     onChange(updates, {
       oldState: transformStartStateRef.current,
@@ -251,10 +221,6 @@
     });
     
     transformStartStateRef.current = null;
-  };
-=======
-    // Update Firestore with final transform
-    onChange(updates);
     
     // Clean up transform broadcast
     if (onTransformEnd) {
@@ -266,7 +232,6 @@
       // ignore errors
     });
   }, [shape.id, shape.type, onChange, onTransformEnd]);
->>>>>>> 3e7e732c
 
   const handleDoubleClick = (e) => {
     if (shape.type === SHAPE_TYPES.TEXT && onStartEdit) {
@@ -288,24 +253,15 @@
   const renderShape = () => {
     const commonProps = {
       ref: shapeRef,
-<<<<<<< HEAD
       id: shape.id, // Important: Set ID so Transformer can identify nodes
       onClick: handleClick,
       onTap: handleClick,
-      draggable: shape.draggable !== false,
-=======
-      onClick: onSelect,
-      onTap: onSelect,
       draggable: shape.draggable !== false && !isBeingEdited, // Disable drag if being edited by someone else
->>>>>>> 3e7e732c
       onDragStart: handleDragStart,
       onDragMove: handleDragMove,
       onDragEnd: handleDragEnd,
       onTransformStart: handleTransformStart,
-<<<<<<< HEAD
-=======
       onTransform: handleTransform,
->>>>>>> 3e7e732c
       onTransformEnd: handleTransformEnd,
       onMouseEnter: () => setShowTooltip(true),
       onMouseLeave: () => setShowTooltip(false),
@@ -415,12 +371,6 @@
     }
   };
 
-<<<<<<< HEAD
-  return renderShape();
-});
-
-Shape.displayName = 'Shape';
-=======
   // Render lock icon when being edited
   const renderLockIcon = () => {
     if (!isBeingEdited) return null;
@@ -481,21 +431,10 @@
           onlineUsers={onlineUsers} 
         />
       )}
-      {isSelected && !isBeingEdited && (
-        <Transformer
-          ref={transformerRef}
-          boundBoxFunc={(oldBox, newBox) => {
-            // Limit minimum size
-            if (newBox.width < 5 || newBox.height < 5) {
-              return oldBox;
-            }
-            return newBox;
-          }}
-        />
-      )}
     </>
   );
-};
->>>>>>> 3e7e732c
+});
+
+Shape.displayName = 'Shape';
 
 export default Shape;
